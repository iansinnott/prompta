--- conflicted
+++ resolved
@@ -18,11 +18,6 @@
   export let item: ChatMessage;
 
   let editableTextArea: HTMLTextAreaElement | null = null;
-
-  // Used to give the markdown renderer something to render when there is no
-  // content yet. Allows the blinking cursor to appear before tokens have
-  // arrived. Serves as as loading state.
-  const NBSP = "\u00A0";
 
   // Used to give the markdown renderer something to render when there is no
   // content yet. Allows the blinking cursor to appear before tokens have
@@ -79,17 +74,10 @@
     {/if}
   </div>
   <div
-<<<<<<< HEAD
-    class={classNames("Content prose max-w-4xl prose-invert", {
-      // Something about the grid styling and the child styling. We want overflow hidden horizontally but not vertically.
-      "overflow-hidden": item.content.length > 20,
-      "opacity-60": item.role === "user",
-=======
     class={classNames("Content prose max-w-4xl prose-invert group transition-opacity", {
       // Something about the grid styling and the child styling. We want overflow hidden horizontally but not vertically.
       "overflow-hidden": item.content.length > 20,
       "opacity-60": item.role === "user" && !isEditing && !showControls,
->>>>>>> 59a7982c
       "has-cursor": $inProgressMessageId === item.id,
       // "has-cursor": true, // For debugging
     })}
@@ -115,17 +103,6 @@
       <!-- User input is not considered markdown, but whitespace should be respected -->
       <p class="whitespace-pre-wrap">{item.content}</p>
     {:else}
-<<<<<<< HEAD
-      <!-- Only render markdown for bot responses -->
-      {#if viewRaw}
-        <div class="whitespace-pre-wrap">{item.content}</div>
-      {:else}
-        <SvelteMarkdown source={item.content || NBSP} renderers={{ code: CodeBlock }} />
-      {/if}
-      {#if item.cancelled}
-        <div class="text-zinc-400 text-xs -mt-2">Cancelled</div>
-      {/if}
-=======
       <SvelteMarkdown source={item.content || NBSP} renderers={{ code: CodeBlock }} />
     {/if}
 
@@ -140,7 +117,6 @@
       >
         <ChatMessageControls {item} />
       </div>
->>>>>>> 59a7982c
     {/if}
   </div>
 </div>
